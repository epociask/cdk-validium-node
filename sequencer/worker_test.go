package sequencer

import (
	"context"
	"math/big"
	"testing"

	"github.com/0xPolygonHermez/zkevm-node/pool"
	"github.com/0xPolygonHermez/zkevm-node/state"
	"github.com/ethereum/go-ethereum/common"
	"github.com/stretchr/testify/assert"
)

<<<<<<< HEAD
const (
	validIP = "10.23.100.1"
)

var (
	workerCfg = WorkerCfg{
		ResourceCostMultiplier: 1000,
	}
	// Init ZKEVM resourceCostWeight values
	rcWeight = state.BatchResourceWeightsCfg{
		WeightBatchBytesSize:    2,
		WeightCumulativeGasUsed: 1,
		WeightArithmetics:       1,
		WeightBinaries:          1,
		WeightKeccakHashes:      1,
		WeightMemAligns:         1,
		WeightPoseidonHashes:    1,
		WeightPoseidonPaddings:  1,
		WeightSteps:             1,
	}

	// Init ZKEVM resourceCostMax values
	rcMax = state.BatchConstraintsCfg{
		MaxCumulativeGasUsed: 10,
		MaxArithmetics:       10,
		MaxBinaries:          10,
		MaxKeccakHashes:      10,
		MaxMemAligns:         10,
		MaxPoseidonHashes:    10,
		MaxPoseidonPaddings:  10,
		MaxSteps:             10,
		MaxBatchBytesSize:    10,
	}
)

type workerAddTxTestCase struct {
	name   string
	from   common.Address
	txHash common.Hash
	nonce  uint64
	// isClaim                bool
	benefit                int64
	cost                   *big.Int
	counters               state.ZKCounters
	usedBytes              uint64
	expectedEfficiencyList []common.Hash
	ip                     string
	expectedErr            error
=======
type workerAddTxTestCase struct {
	name                 string
	from                 common.Address
	txHash               common.Hash
	nonce                uint64
	cost                 *big.Int
	counters             state.ZKCounters
	usedBytes            uint64
	gasPrice             *big.Int
	expectedTxSortedList []common.Hash
>>>>>>> 181d16ff
}

type workerAddrQueueInfo struct {
	from    common.Address
	nonce   *big.Int
	balance *big.Int
}

func processWorkerAddTxTestCases(ctx context.Context, t *testing.T, worker *Worker, testCases []workerAddTxTestCase) {
	for _, testCase := range testCases {
		t.Run(testCase.name, func(t *testing.T) {
			tx := TxTracker{}

<<<<<<< HEAD
			tx.WeightMultipliers = calculateWeightMultipliers(worker.batchResourceWeights, totalWeight)
			tx.Constraints = worker.batchConstraintsFloat64
			tx.ResourceCostMultiplier = worker.cfg.ResourceCostMultiplier
=======
>>>>>>> 181d16ff
			tx.Hash = testCase.txHash
			tx.HashStr = testCase.txHash.String()
			tx.From = testCase.from
			tx.FromStr = testCase.from.String()
			tx.Nonce = testCase.nonce
			tx.Cost = testCase.cost
			tx.BatchResources.Bytes = testCase.usedBytes
<<<<<<< HEAD
			// A random valid IP Address
			if testCase.ip == "" {
				tx.IP = validIP
			} else {
				tx.IP = testCase.ip
			}
			tx.updateZKCounters(testCase.counters, worker.batchConstraintsFloat64, worker.batchResourceWeights)
			t.Logf("%s=%s", testCase.name, fmt.Sprintf("%.2f", tx.Efficiency))
=======
			tx.GasPrice = testCase.gasPrice
			tx.updateZKCounters(testCase.counters)
			t.Logf("%s=%d", testCase.name, tx.GasPrice)
>>>>>>> 181d16ff

			_, err := worker.AddTxTracker(ctx, &tx)
			if err != nil && testCase.expectedErr != nil {
				assert.ErrorIs(t, err, testCase.expectedErr)
				return
			}

			el := worker.txSortedList
			if el.len() != len(testCase.expectedTxSortedList) {
				t.Fatalf("Error txSortedList.len(%d) != expectedTxSortedList.len(%d)", el.len(), len(testCase.expectedTxSortedList))
			}
			for i := 0; i < el.len(); i++ {
				if el.getByIndex(i).HashStr != string(testCase.expectedTxSortedList[i].String()) {
					t.Fatalf("Error txSortedList(%d). Expected=%s, Actual=%s", i, testCase.expectedTxSortedList[i].String(), el.getByIndex(i).HashStr)
				}
			}
		})
	}
}

func TestWorkerAddTx(t *testing.T) {
	var nilErr error

	stateMock := NewStateMock(t)
<<<<<<< HEAD
	worker := initWorker(stateMock, rcMax, rcWeight)
=======
	worker := initWorker(stateMock)
>>>>>>> 181d16ff

	ctx = context.Background()

	stateMock.On("GetLastStateRoot", ctx, nil).Return(common.Hash{0}, nilErr)

	addrQueueInfo := []workerAddrQueueInfo{
		{from: common.Address{1}, nonce: new(big.Int).SetInt64(1), balance: new(big.Int).SetInt64(10)},
		{from: common.Address{2}, nonce: new(big.Int).SetInt64(1), balance: new(big.Int).SetInt64(10)},
		{from: common.Address{3}, nonce: new(big.Int).SetInt64(1), balance: new(big.Int).SetInt64(10)},
		{from: common.Address{4}, nonce: new(big.Int).SetInt64(1), balance: new(big.Int).SetInt64(10)},
	}

	for _, aq := range addrQueueInfo {
		stateMock.On("GetNonceByStateRoot", ctx, aq.from, common.Hash{0}).Return(aq.nonce, nilErr)
		stateMock.On("GetBalanceByStateRoot", ctx, aq.from, common.Hash{0}).Return(aq.balance, nilErr)
	}

	addTxsTC := []workerAddTxTestCase{
		{
			name: "Adding from:0x01, tx:0x01/gp:10", from: common.Address{1}, txHash: common.Hash{1}, nonce: 1, gasPrice: new(big.Int).SetInt64(10),
			cost:      new(big.Int).SetInt64(5),
			counters:  state.ZKCounters{CumulativeGasUsed: 1, UsedKeccakHashes: 1, UsedPoseidonHashes: 1, UsedPoseidonPaddings: 1, UsedMemAligns: 1, UsedArithmetics: 1, UsedBinaries: 1, UsedSteps: 1},
			usedBytes: 1,
			expectedTxSortedList: []common.Hash{
				{1},
			},
		},
		{
			name: "Adding from:0x02, tx:0x02/gp:4", from: common.Address{2}, txHash: common.Hash{2}, nonce: 1, gasPrice: new(big.Int).SetInt64(4),
			cost:      new(big.Int).SetInt64(5),
			counters:  state.ZKCounters{CumulativeGasUsed: 1, UsedKeccakHashes: 1, UsedPoseidonHashes: 1, UsedPoseidonPaddings: 1, UsedMemAligns: 1, UsedArithmetics: 1, UsedBinaries: 1, UsedSteps: 1},
			usedBytes: 1,
			expectedTxSortedList: []common.Hash{
				{1}, {2},
			},
		},
		{
			name: "Readding from:0x02, tx:0x02/gp:20", from: common.Address{2}, txHash: common.Hash{2}, nonce: 1, gasPrice: new(big.Int).SetInt64(20),
			cost:      new(big.Int).SetInt64(5),
			counters:  state.ZKCounters{CumulativeGasUsed: 5, UsedKeccakHashes: 5, UsedPoseidonHashes: 5, UsedPoseidonPaddings: 5, UsedMemAligns: 5, UsedArithmetics: 5, UsedBinaries: 5, UsedSteps: 5},
			usedBytes: 5,
			expectedTxSortedList: []common.Hash{
				{2}, {1},
			},
		},
		{
			name: "Readding from:0x03, tx:0x03/gp:25", from: common.Address{3}, txHash: common.Hash{3}, nonce: 1, gasPrice: new(big.Int).SetInt64(25),
			cost:      new(big.Int).SetInt64(5),
			counters:  state.ZKCounters{CumulativeGasUsed: 2, UsedKeccakHashes: 2, UsedPoseidonHashes: 2, UsedPoseidonPaddings: 2, UsedMemAligns: 2, UsedArithmetics: 2, UsedBinaries: 2, UsedSteps: 2},
			usedBytes: 2,
			expectedTxSortedList: []common.Hash{
				{3}, {2}, {1},
			},
		},
<<<<<<< HEAD
		{
			name: "Invalid IP address", from: common.Address{5}, txHash: common.Hash{5}, nonce: 1,
			benefit: 3000, cost: new(big.Int).SetInt64(5),
			counters:  state.ZKCounters{CumulativeGasUsed: 1, UsedKeccakHashes: 1, UsedPoseidonHashes: 1, UsedPoseidonPaddings: 1, UsedMemAligns: 1, UsedArithmetics: 1, UsedBinaries: 1, UsedSteps: 1},
			usedBytes: 1,
			ip:        "invalid IP",
			expectedEfficiencyList: []common.Hash{
				{3}, {1}, {2},
			},
			expectedErr: pool.ErrInvalidIP,
		},
		{
			name: "Out Of Counters Err",
			from: common.Address{5}, txHash: common.Hash{5}, nonce: 1,
			benefit: 5000,
			cost:    new(big.Int).SetInt64(5),
			// Here, we intentionally set the counters such that they violate the constraints
			counters: state.ZKCounters{
				CumulativeGasUsed:    worker.batchConstraints.MaxCumulativeGasUsed + 1,
				UsedKeccakHashes:     worker.batchConstraints.MaxKeccakHashes + 1,
				UsedPoseidonHashes:   worker.batchConstraints.MaxPoseidonHashes + 1,
				UsedPoseidonPaddings: worker.batchConstraints.MaxPoseidonPaddings + 1,
				UsedMemAligns:        worker.batchConstraints.MaxMemAligns + 1,
				UsedArithmetics:      worker.batchConstraints.MaxArithmetics + 1,
				UsedBinaries:         worker.batchConstraints.MaxBinaries + 1,
				UsedSteps:            worker.batchConstraints.MaxSteps + 1,
			},
			expectedEfficiencyList: []common.Hash{
				{3}, {1}, {2},
			},
			usedBytes:   1,
			expectedErr: pool.ErrOutOfCounters,
		},
	}

	processWorkerAddTxTestCases(t, worker, addTxsTC)

	// Change counters for tx:0x03/ef:9.61
	counters := state.ZKCounters{CumulativeGasUsed: 6, UsedKeccakHashes: 6, UsedPoseidonHashes: 6, UsedPoseidonPaddings: 6, UsedMemAligns: 6, UsedArithmetics: 6, UsedBinaries: 6, UsedSteps: 6}
	worker.UpdateTx(common.Hash{3}, common.Address{3}, counters)

	addTxsTC = []workerAddTxTestCase{
=======
>>>>>>> 181d16ff
		{
			name: "Adding from:0x04, tx:0x04/gp:100", from: common.Address{4}, txHash: common.Hash{4}, nonce: 1, gasPrice: new(big.Int).SetInt64(100),
			cost:      new(big.Int).SetInt64(5),
			counters:  state.ZKCounters{CumulativeGasUsed: 1, UsedKeccakHashes: 1, UsedPoseidonHashes: 1, UsedPoseidonPaddings: 1, UsedMemAligns: 1, UsedArithmetics: 1, UsedBinaries: 1, UsedSteps: 1},
			usedBytes: 1,
			expectedTxSortedList: []common.Hash{
				{4}, {3}, {2}, {1},
			},
		},
	}

	processWorkerAddTxTestCases(ctx, t, worker, addTxsTC)
}

func TestWorkerGetBestTx(t *testing.T) {
	var nilErr error

	rc := state.BatchResources{
		ZKCounters: state.ZKCounters{CumulativeGasUsed: 10, UsedKeccakHashes: 10, UsedPoseidonHashes: 10, UsedPoseidonPaddings: 10, UsedMemAligns: 10, UsedArithmetics: 10, UsedBinaries: 10, UsedSteps: 10},
		Bytes:      10,
	}

	stateMock := NewStateMock(t)
	worker := initWorker(stateMock)

	ctx := context.Background()

	stateMock.On("GetLastStateRoot", ctx, nil).Return(common.Hash{0}, nilErr)

	addrQueueInfo := []workerAddrQueueInfo{
		{from: common.Address{1}, nonce: new(big.Int).SetInt64(1), balance: new(big.Int).SetInt64(10)},
		{from: common.Address{2}, nonce: new(big.Int).SetInt64(1), balance: new(big.Int).SetInt64(10)},
		{from: common.Address{3}, nonce: new(big.Int).SetInt64(1), balance: new(big.Int).SetInt64(10)},
		{from: common.Address{4}, nonce: new(big.Int).SetInt64(1), balance: new(big.Int).SetInt64(10)},
	}

	for _, aq := range addrQueueInfo {
		stateMock.On("GetNonceByStateRoot", ctx, aq.from, common.Hash{0}).Return(aq.nonce, nilErr)
		stateMock.On("GetBalanceByStateRoot", ctx, aq.from, common.Hash{0}).Return(aq.balance, nilErr)
	}

	addTxsTC := []workerAddTxTestCase{
		{
			name: "Adding from:0x01, tx:0x01/gp:10", from: common.Address{1}, txHash: common.Hash{1}, nonce: 1, gasPrice: new(big.Int).SetInt64(10),
			cost:      new(big.Int).SetInt64(5),
			counters:  state.ZKCounters{CumulativeGasUsed: 1, UsedKeccakHashes: 1, UsedPoseidonHashes: 1, UsedPoseidonPaddings: 1, UsedMemAligns: 1, UsedArithmetics: 1, UsedBinaries: 1, UsedSteps: 1},
			usedBytes: 1,
			expectedTxSortedList: []common.Hash{
				{1},
			},
		},
		{
			name: "Adding from:0x02, tx:0x02/gp:12", from: common.Address{2}, txHash: common.Hash{2}, nonce: 1, gasPrice: new(big.Int).SetInt64(12),
			cost:      new(big.Int).SetInt64(5),
			counters:  state.ZKCounters{CumulativeGasUsed: 5, UsedKeccakHashes: 5, UsedPoseidonHashes: 5, UsedPoseidonPaddings: 5, UsedMemAligns: 5, UsedArithmetics: 5, UsedBinaries: 5, UsedSteps: 5},
			usedBytes: 5,
			expectedTxSortedList: []common.Hash{
				{2}, {1},
			},
		},
		{
			name: "Readding from:0x03, tx:0x03/gp:25", from: common.Address{3}, txHash: common.Hash{3}, nonce: 1, gasPrice: new(big.Int).SetInt64(25),
			cost:      new(big.Int).SetInt64(5),
			counters:  state.ZKCounters{CumulativeGasUsed: 2, UsedKeccakHashes: 2, UsedPoseidonHashes: 2, UsedPoseidonPaddings: 2, UsedMemAligns: 2, UsedArithmetics: 2, UsedBinaries: 2, UsedSteps: 2},
			usedBytes: 2,
			expectedTxSortedList: []common.Hash{
				{3}, {2}, {1},
			},
		},
		{
			name: "Adding from:0x04, tx:0x04/gp:100", from: common.Address{4}, txHash: common.Hash{4}, nonce: 1, gasPrice: new(big.Int).SetInt64(100),
			cost:      new(big.Int).SetInt64(5),
			counters:  state.ZKCounters{CumulativeGasUsed: 4, UsedKeccakHashes: 4, UsedPoseidonHashes: 4, UsedPoseidonPaddings: 4, UsedMemAligns: 4, UsedArithmetics: 4, UsedBinaries: 4, UsedSteps: 4},
			usedBytes: 4,
			expectedTxSortedList: []common.Hash{
				{4}, {3}, {2}, {1},
			},
		},
	}

	processWorkerAddTxTestCases(ctx, t, worker, addTxsTC)

	expectedGetBestTx := []common.Hash{{4}, {3}, {1}}
	ct := 0

	for {
		tx := worker.GetBestFittingTx(rc)
		if tx != nil {
			if ct >= len(expectedGetBestTx) {
				t.Fatalf("Error getting more best tx than expected. Expected=%d, Actual=%d", len(expectedGetBestTx), ct+1)
			}
			if tx.HashStr != string(expectedGetBestTx[ct].String()) {
				t.Fatalf("Error GetBestFittingTx(%d). Expected=%s, Actual=%s", ct, expectedGetBestTx[ct].String(), tx.HashStr)
			}
			err := rc.Sub(tx.BatchResources)
			assert.NoError(t, err)

			touch := make(map[common.Address]*state.InfoReadWrite)
			var newNonce uint64 = tx.Nonce + 1
			touch[tx.From] = &state.InfoReadWrite{Address: tx.From, Nonce: &newNonce, Balance: new(big.Int).SetInt64(10)}
			worker.UpdateAfterSingleSuccessfulTxExecution(tx.From, touch)
			ct++
		} else {
			if ct < len(expectedGetBestTx) {
				t.Fatalf("Error expecting more best tx. Expected=%d, Actual=%d", len(expectedGetBestTx), ct)
			}
			break
		}
	}
}

<<<<<<< HEAD
func initWorker(stateMock *StateMock, rcMax state.BatchConstraintsCfg, rcWeigth state.BatchResourceWeightsCfg) *Worker {
	pendingTxsToStoreMux := new(sync.RWMutex)
	pendingTxsPerAddressTrackers := make(map[common.Address]*pendingTxPerAddressTracker)
	worker := NewWorker(workerCfg, stateMock, rcMax, rcWeigth, pendingTxsToStoreMux, pendingTxsPerAddressTrackers)

=======
func initWorker(stateMock *StateMock) *Worker {
	worker := NewWorker(stateMock)
>>>>>>> 181d16ff
	return worker
}<|MERGE_RESOLUTION|>--- conflicted
+++ resolved
@@ -11,28 +11,11 @@
 	"github.com/stretchr/testify/assert"
 )
 
-<<<<<<< HEAD
 const (
 	validIP = "10.23.100.1"
 )
 
 var (
-	workerCfg = WorkerCfg{
-		ResourceCostMultiplier: 1000,
-	}
-	// Init ZKEVM resourceCostWeight values
-	rcWeight = state.BatchResourceWeightsCfg{
-		WeightBatchBytesSize:    2,
-		WeightCumulativeGasUsed: 1,
-		WeightArithmetics:       1,
-		WeightBinaries:          1,
-		WeightKeccakHashes:      1,
-		WeightMemAligns:         1,
-		WeightPoseidonHashes:    1,
-		WeightPoseidonPaddings:  1,
-		WeightSteps:             1,
-	}
-
 	// Init ZKEVM resourceCostMax values
 	rcMax = state.BatchConstraintsCfg{
 		MaxCumulativeGasUsed: 10,
@@ -48,20 +31,6 @@
 )
 
 type workerAddTxTestCase struct {
-	name   string
-	from   common.Address
-	txHash common.Hash
-	nonce  uint64
-	// isClaim                bool
-	benefit                int64
-	cost                   *big.Int
-	counters               state.ZKCounters
-	usedBytes              uint64
-	expectedEfficiencyList []common.Hash
-	ip                     string
-	expectedErr            error
-=======
-type workerAddTxTestCase struct {
 	name                 string
 	from                 common.Address
 	txHash               common.Hash
@@ -71,7 +40,8 @@
 	usedBytes            uint64
 	gasPrice             *big.Int
 	expectedTxSortedList []common.Hash
->>>>>>> 181d16ff
+	ip                   string
+	expectedErr          error
 }
 
 type workerAddrQueueInfo struct {
@@ -85,12 +55,6 @@
 		t.Run(testCase.name, func(t *testing.T) {
 			tx := TxTracker{}
 
-<<<<<<< HEAD
-			tx.WeightMultipliers = calculateWeightMultipliers(worker.batchResourceWeights, totalWeight)
-			tx.Constraints = worker.batchConstraintsFloat64
-			tx.ResourceCostMultiplier = worker.cfg.ResourceCostMultiplier
-=======
->>>>>>> 181d16ff
 			tx.Hash = testCase.txHash
 			tx.HashStr = testCase.txHash.String()
 			tx.From = testCase.from
@@ -98,20 +62,15 @@
 			tx.Nonce = testCase.nonce
 			tx.Cost = testCase.cost
 			tx.BatchResources.Bytes = testCase.usedBytes
-<<<<<<< HEAD
-			// A random valid IP Address
+			tx.GasPrice = testCase.gasPrice
+			tx.updateZKCounters(testCase.counters)
 			if testCase.ip == "" {
+				// A random valid IP Address
 				tx.IP = validIP
 			} else {
 				tx.IP = testCase.ip
 			}
-			tx.updateZKCounters(testCase.counters, worker.batchConstraintsFloat64, worker.batchResourceWeights)
-			t.Logf("%s=%s", testCase.name, fmt.Sprintf("%.2f", tx.Efficiency))
-=======
-			tx.GasPrice = testCase.gasPrice
-			tx.updateZKCounters(testCase.counters)
 			t.Logf("%s=%d", testCase.name, tx.GasPrice)
->>>>>>> 181d16ff
 
 			_, err := worker.AddTxTracker(ctx, &tx)
 			if err != nil && testCase.expectedErr != nil {
@@ -136,11 +95,7 @@
 	var nilErr error
 
 	stateMock := NewStateMock(t)
-<<<<<<< HEAD
-	worker := initWorker(stateMock, rcMax, rcWeight)
-=======
-	worker := initWorker(stateMock)
->>>>>>> 181d16ff
+	worker := initWorker(stateMock, rcMax)
 
 	ctx = context.Background()
 
@@ -195,23 +150,17 @@
 				{3}, {2}, {1},
 			},
 		},
-<<<<<<< HEAD
 		{
 			name: "Invalid IP address", from: common.Address{5}, txHash: common.Hash{5}, nonce: 1,
-			benefit: 3000, cost: new(big.Int).SetInt64(5),
-			counters:  state.ZKCounters{CumulativeGasUsed: 1, UsedKeccakHashes: 1, UsedPoseidonHashes: 1, UsedPoseidonPaddings: 1, UsedMemAligns: 1, UsedArithmetics: 1, UsedBinaries: 1, UsedSteps: 1},
-			usedBytes: 1,
-			ip:        "invalid IP",
-			expectedEfficiencyList: []common.Hash{
-				{3}, {1}, {2},
-			},
+			counters:    state.ZKCounters{CumulativeGasUsed: 1, UsedKeccakHashes: 1, UsedPoseidonHashes: 1, UsedPoseidonPaddings: 1, UsedMemAligns: 1, UsedArithmetics: 1, UsedBinaries: 1, UsedSteps: 1},
+			usedBytes:   1,
+			ip:          "invalid IP",
 			expectedErr: pool.ErrInvalidIP,
 		},
 		{
 			name: "Out Of Counters Err",
 			from: common.Address{5}, txHash: common.Hash{5}, nonce: 1,
-			benefit: 5000,
-			cost:    new(big.Int).SetInt64(5),
+			cost: new(big.Int).SetInt64(5),
 			// Here, we intentionally set the counters such that they violate the constraints
 			counters: state.ZKCounters{
 				CumulativeGasUsed:    worker.batchConstraints.MaxCumulativeGasUsed + 1,
@@ -223,23 +172,9 @@
 				UsedBinaries:         worker.batchConstraints.MaxBinaries + 1,
 				UsedSteps:            worker.batchConstraints.MaxSteps + 1,
 			},
-			expectedEfficiencyList: []common.Hash{
-				{3}, {1}, {2},
-			},
 			usedBytes:   1,
 			expectedErr: pool.ErrOutOfCounters,
 		},
-	}
-
-	processWorkerAddTxTestCases(t, worker, addTxsTC)
-
-	// Change counters for tx:0x03/ef:9.61
-	counters := state.ZKCounters{CumulativeGasUsed: 6, UsedKeccakHashes: 6, UsedPoseidonHashes: 6, UsedPoseidonPaddings: 6, UsedMemAligns: 6, UsedArithmetics: 6, UsedBinaries: 6, UsedSteps: 6}
-	worker.UpdateTx(common.Hash{3}, common.Address{3}, counters)
-
-	addTxsTC = []workerAddTxTestCase{
-=======
->>>>>>> 181d16ff
 		{
 			name: "Adding from:0x04, tx:0x04/gp:100", from: common.Address{4}, txHash: common.Hash{4}, nonce: 1, gasPrice: new(big.Int).SetInt64(100),
 			cost:      new(big.Int).SetInt64(5),
@@ -263,7 +198,7 @@
 	}
 
 	stateMock := NewStateMock(t)
-	worker := initWorker(stateMock)
+	worker := initWorker(stateMock, rcMax)
 
 	ctx := context.Background()
 
@@ -351,15 +286,7 @@
 	}
 }
 
-<<<<<<< HEAD
-func initWorker(stateMock *StateMock, rcMax state.BatchConstraintsCfg, rcWeigth state.BatchResourceWeightsCfg) *Worker {
-	pendingTxsToStoreMux := new(sync.RWMutex)
-	pendingTxsPerAddressTrackers := make(map[common.Address]*pendingTxPerAddressTracker)
-	worker := NewWorker(workerCfg, stateMock, rcMax, rcWeigth, pendingTxsToStoreMux, pendingTxsPerAddressTrackers)
-
-=======
-func initWorker(stateMock *StateMock) *Worker {
-	worker := NewWorker(stateMock)
->>>>>>> 181d16ff
+func initWorker(stateMock *StateMock, rcMax state.BatchConstraintsCfg) *Worker {
+	worker := NewWorker(stateMock, rcMax)
 	return worker
 }